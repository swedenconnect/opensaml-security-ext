--- conflicted
+++ resolved
@@ -8,11 +8,7 @@
   <groupId>se.swedenconnect.opensaml</groupId>
   <artifactId>opensaml-security-ext</artifactId>
   <packaging>jar</packaging>
-<<<<<<< HEAD
   <version>1.0.1-SNAPSHOT</version>
-=======
-  <version>1.0.0</version>
->>>>>>> d5892319
   
   <name>Sweden Connect :: OpenSAML Security Extensions</name>
   <description>Security and crypto extension library for OpenSAML 3.X</description>
